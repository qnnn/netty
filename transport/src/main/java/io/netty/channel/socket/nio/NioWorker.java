--- conflicted
+++ resolved
@@ -135,14 +135,9 @@
                 setInterestOps(channel, succeededFuture(channel), channel.getRawInterestOps());
             }
             if (future != null) {
-<<<<<<< HEAD
-
-                ((NioSocketChannel) channel).setConnected();
-=======
                 if (channel instanceof NioSocketChannel) {
                     ((NioSocketChannel) channel).setConnected();
                 }
->>>>>>> 76c841bd
                 future.setSuccess();
             }
             
